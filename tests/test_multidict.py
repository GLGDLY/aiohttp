import sys
import unittest

from aiohttp.multidict import (MultiDictProxy,
                               MultiDict,
                               CIMultiDictProxy,
                               CIMultiDict,
                               upstr,
                               _MultiDictProxy,
                               _MultiDict,
                               _CIMultiDictProxy,
                               _CIMultiDict,
                               _upstr)


import aiohttp


HAS_NO_SET_OPS_FOR_VIEW = sys.version_info < (3, 4)


class _Root:

    cls = None

    proxy_cls = None

    upstr_cls = None

    def test_exposed_names(self):
        name = self.cls.__name__
        while name.startswith('_'):
            name = name[1:]
        self.assertIn(name, aiohttp.__all__)


class _BaseTest(_Root):

    def test_instantiate__empty(self):
        d = self.make_dict()
        self.assertEqual(d, {})
        self.assertEqual(len(d), 0)
        self.assertEqual(list(d.keys()), [])
        self.assertEqual(list(d.values()), [])
        self.assertEqual(list(d.values()), [])
        self.assertEqual(list(d.items()), [])
        self.assertEqual(list(d.items()), [])

        self.assertNotEqual(self.make_dict(), list())
        with self.assertRaisesRegex(TypeError, "\(2 given\)"):
            self.make_dict(('key1', 'value1'), ('key2', 'value2'))

    def test_instantiate__from_arg0(self):
        d = self.make_dict([('key', 'value1')])

        self.assertEqual(d, {'key': 'value1'})
        self.assertEqual(len(d), 1)
        self.assertEqual(list(d.keys()), ['key'])
        self.assertEqual(list(d.values()), ['value1'])
        self.assertEqual(list(d.items()), [('key', 'value1')])

    def test_instantiate__from_arg0_dict(self):
        d = self.make_dict({'key': 'value1'})

        self.assertEqual(d, {'key': 'value1'})
        self.assertEqual(len(d), 1)
        self.assertEqual(list(d.keys()), ['key'])
        self.assertEqual(list(d.values()), ['value1'])
        self.assertEqual(list(d.items()), [('key', 'value1')])

    def test_instantiate__with_kwargs(self):
        d = self.make_dict([('key', 'value1')], key2='value2')

        self.assertEqual(d, {'key': 'value1', 'key2': 'value2'})
        self.assertEqual(len(d), 2)
        self.assertEqual(sorted(d.keys()), ['key', 'key2'])
        self.assertEqual(sorted(d.values()), ['value1', 'value2'])
        self.assertEqual(sorted(d.items()), [('key', 'value1'),
                                             ('key2', 'value2')])

    def test_getone(self):
        d = self.make_dict([('key', 'value1')], key='value2')
        self.assertEqual(d.getone('key'), 'value1')
        self.assertEqual(d.get('key'), 'value1')
        self.assertEqual(d['key'], 'value1')

        with self.assertRaises(KeyError):
            d['key2']
        with self.assertRaises(KeyError):
            d.getone('key2')

        self.assertEqual('default', d.getone('key2', 'default'))

    def test__iter__(self):
        d = self.make_dict([('key', 'one'), ('key2', 'two'), ('key', 3)])
        self.assertEqual(['key', 'key2', 'key'], list(d))

    def test_keys__contains(self):
        d = self.make_dict([('key', 'one'), ('key2', 'two'), ('key', 3)])
        self.assertEqual(list(d.keys()), ['key', 'key2', 'key'])

        self.assertIn('key', d.keys())
        self.assertIn('key2', d.keys())

        self.assertNotIn('foo', d.keys())

    def test_values__contains(self):
        d = self.make_dict([('key', 'one'), ('key', 'two'), ('key', 3)])
        self.assertEqual(list(d.values()), ['one', 'two', 3])

        self.assertIn('one', d.values())
        self.assertIn('two', d.values())
        self.assertIn(3, d.values())

        self.assertNotIn('foo', d.values())

    def test_items__contains(self):
        d = self.make_dict([('key', 'one'), ('key', 'two'), ('key', 3)])
        self.assertEqual(list(d.items()),
                         [('key', 'one'), ('key', 'two'), ('key', 3)])
        self.assertEqual(list(d.items()),
                         [('key', 'one'), ('key', 'two'), ('key', 3)])

        self.assertIn(('key', 'one'), d.items())
        self.assertIn(('key', 'two'), d.items())
        self.assertIn(('key', 3), d.items())

        self.assertNotIn(('foo', 'bar'), d.items())

    def test_cannot_create_from_unaccepted(self):
        with self.assertRaises(TypeError):
            self.make_dict([(1, 2, 3)])

    @unittest.skipIf(HAS_NO_SET_OPS_FOR_VIEW,
                     "Set operations on views not supported")
    def test_keys_is_set_less(self):
        d = self.make_dict([('key', 'value1')])

        self.assertLess(d.keys(), {'key', 'key2'})

    @unittest.skipIf(HAS_NO_SET_OPS_FOR_VIEW,
                     "Set operations on views not supported")
    def test_keys_is_set_less_equal(self):
        d = self.make_dict([('key', 'value1')])

        self.assertLessEqual(d.keys(), {'key'})

    @unittest.skipIf(HAS_NO_SET_OPS_FOR_VIEW,
                     "Set operations on views not supported")
    def test_keys_is_set_equal(self):
        d = self.make_dict([('key', 'value1')])

        self.assertEqual(d.keys(), {'key'})

    @unittest.skipIf(HAS_NO_SET_OPS_FOR_VIEW,
                     "Set operations on views not supported")
    def test_keys_is_set_greater(self):
        d = self.make_dict([('key', 'value1')])

        self.assertGreater({'key', 'key2'}, d.keys())

    @unittest.skipIf(HAS_NO_SET_OPS_FOR_VIEW,
                     "Set operations on views not supported")
    def test_keys_is_set_greater_equal(self):
        d = self.make_dict([('key', 'value1')])

        self.assertGreaterEqual({'key'}, d.keys())

    @unittest.skipIf(HAS_NO_SET_OPS_FOR_VIEW,
                     "Set operations on views not supported")
    def test_keys_is_set_not_equal(self):
        d = self.make_dict([('key', 'value1')])

        self.assertNotEqual(d.keys(), {'key2'})

    @unittest.skipIf(HAS_NO_SET_OPS_FOR_VIEW,
                     "Set operations on views not supported")
    def test_eq(self):
        d = self.make_dict([('key', 'value1')])
        self.assertEqual({'key': 'value1'}, d)

    @unittest.skipIf(HAS_NO_SET_OPS_FOR_VIEW,
                     "Set operations on views not supported")
    def test_and(self):
        d = self.make_dict([('key', 'value1')])
        self.assertEqual({'key'}, d.keys() & {'key', 'key2'})

    @unittest.skipIf(HAS_NO_SET_OPS_FOR_VIEW,
                     "Set operations on views not supported")
    def test_or(self):
        d = self.make_dict([('key', 'value1')])
        self.assertEqual({'key', 'key2'}, d.keys() | {'key2'})

    @unittest.skipIf(HAS_NO_SET_OPS_FOR_VIEW,
                     "Set operations on views not supported")
    def test_sub(self):
        d = self.make_dict([('key', 'value1'), ('key2', 'value2')])
        self.assertEqual({'key'}, d.keys() - {'key2'})

    @unittest.skipIf(HAS_NO_SET_OPS_FOR_VIEW,
                     "Set operations on views not supported")
    def test_xor(self):
        d = self.make_dict([('key', 'value1'), ('key2', 'value2')])
        self.assertEqual({'key', 'key3'}, d.keys() ^ {'key2', 'key3'})

    @unittest.skipIf(HAS_NO_SET_OPS_FOR_VIEW,
                     "Set operations on views not supported")
    def test_isdisjoint(self):
        d = self.make_dict([('key', 'value1')])
        self.assertTrue(d.keys().isdisjoint({'key2'}))

    @unittest.skipIf(HAS_NO_SET_OPS_FOR_VIEW,
                     "Set operations on views not supported")
    def test_isdisjoint2(self):
        d = self.make_dict([('key', 'value1')])
        self.assertFalse(d.keys().isdisjoint({'key'}))


class _MultiDictTests(_BaseTest):

    def test__repr__(self):
        d = self.make_dict()
        cls = self.proxy_cls if self.proxy_cls is not None else self.cls

        self.assertEqual(str(d), "<%s {}>" % cls.__name__)
        d = self.make_dict([('key', 'one'), ('key', 'two')])
        self.assertEqual(
            str(d),
            "<%s {'key': 'one', 'key': 'two'}>" % cls.__name__)

    def test_getall(self):
        d = self.make_dict([('key', 'value1')], key='value2')

        self.assertNotEqual(d, {'key': 'value1'})
        self.assertEqual(len(d), 2)

        self.assertEqual(d.getall('key'), ['value1', 'value2'])

        with self.assertRaisesRegex(KeyError, "some_key"):
            d.getall('some_key')

        default = object()
        self.assertIs(d.getall('some_key', default), default)

    def test_preserve_stable_ordering(self):
        d = self.make_dict([('a', 1), ('b', '2'), ('a', 3)])
        s = '&'.join('{}={}'.format(k, v) for k, v in d.items())

        self.assertEqual('a=1&b=2&a=3', s)

    def test_get(self):
        d = self.make_dict([('a', 1), ('a', 2)])
        self.assertEqual(1, d['a'])


class _CIMultiDictTests(_Root):

    def test_basics(self):
        d = self.make_dict([('KEY', 'value1')], KEY='value2')
        self.assertEqual(d.getone('key'), 'value1')
        self.assertEqual(d.get('key'), 'value1')
        self.assertEqual(d.get('key2', 'val'), 'val')
        self.assertEqual(d['key'], 'value1')
        self.assertIn('key', d)

        with self.assertRaises(KeyError):
            d['key2']
        with self.assertRaises(KeyError):
            d.getone('key2')

    def test_getall(self):
        d = self.make_dict([('KEY', 'value1')], KEY='value2')

        self.assertNotEqual(d, {'KEY': 'value1'})
        self.assertEqual(len(d), 2)

        self.assertEqual(d.getall('key'), ['value1', 'value2'])

        with self.assertRaisesRegex(KeyError, "SOME_KEY"):
            d.getall('some_key')

    def test_get(self):
        d = self.make_dict([('A', 1), ('a', 2)])
        self.assertEqual(1, d['a'])


class _NonProxyCIMultiDict(_CIMultiDictTests):

    def test_extend_with_upstr(self):
        us = self.upstr_cls('a')
        d = self.make_dict()

        d.extend([(us, 'val')])
        self.assertEqual([('A', 'val')], list(d.items()))


class _TestProxy(_MultiDictTests):

    def make_dict(self, *args, **kwargs):
        dct = self.cls(*args, **kwargs)
        return self.proxy_cls(dct)

    def test_copy(self):
        d1 = self.cls(key='value', a='b')
        p1 = self.proxy_cls(d1)

        d2 = p1.copy()
        self.assertEqual(d1, d2)
        self.assertIsNot(d1, d2)


class _TestCIProxy(_CIMultiDictTests):

    def make_dict(self, *args, **kwargs):
        dct = self.cls(*args, **kwargs)
        return self.proxy_cls(dct)

    def test_copy(self):
        d1 = self.cls(key='value', a='b')
        p1 = self.proxy_cls(d1)

        d2 = p1.copy()
        self.assertEqual(d1, d2)
        self.assertIsNot(d1, d2)


class _BaseMutableMultiDictTests(_BaseTest):

    def test_copy(self):
        d1 = self.make_dict(key='value', a='b')

        d2 = d1.copy()
        self.assertEqual(d1, d2)
        self.assertIsNot(d1, d2)

    def make_dict(self, *args, **kwargs):
        return self.cls(*args, **kwargs)

    def test__repr__(self):
        d = self.make_dict()
        self.assertEqual(str(d), "<%s {}>" % self.cls.__name__)

        d = self.make_dict([('key', 'one'), ('key', 'two')])

        self.assertEqual(
            str(d),
            "<%s {'key': 'one', 'key': 'two'}>" % self.cls.__name__)

    def test_getall(self):
        d = self.make_dict([('key', 'value1')], key='value2')
        self.assertEqual(len(d), 2)

        self.assertEqual(d.getall('key'), ['value1', 'value2'])

        with self.assertRaisesRegex(KeyError, "some_key"):
            d.getall('some_key')

        default = object()
        self.assertIs(d.getall('some_key', default), default)

    def test_add(self):
        d = self.make_dict()

        self.assertEqual(d, {})
        d['key'] = 'one'
        self.assertEqual(d, {'key': 'one'})
        self.assertEqual(d.getall('key'), ['one'])

        d['key'] = 'two'
        self.assertEqual(d, {'key': 'two'})
        self.assertEqual(d.getall('key'), ['two'])

        d.add('key', 'one')
        self.assertEqual(2, len(d))
        self.assertEqual(d.getall('key'), ['two', 'one'])

        d.add('foo', 'bar')
        self.assertEqual(3, len(d))
        self.assertEqual(d.getall('foo'), ['bar'])

    def test_extend(self):
        d = self.make_dict()
        self.assertEqual(d, {})

        d.extend([('key', 'one'), ('key', 'two')], key=3, foo='bar')
        self.assertNotEqual(d, {'key': 'one', 'foo': 'bar'})
        self.assertEqual(4, len(d))
        itms = d.items()
        # we can't guarantee order of kwargs
        self.assertTrue(('key', 'one') in itms)
        self.assertTrue(('key', 'two') in itms)
        self.assertTrue(('key', 3) in itms)
        self.assertTrue(('foo', 'bar') in itms)

        other = self.make_dict(bar='baz')
        self.assertEqual(other, {'bar': 'baz'})

        d.extend(other)
        self.assertIn(('bar', 'baz'), d.items())

        d.extend({'foo': 'moo'})
        self.assertIn(('foo', 'moo'), d.items())

        d.extend()
        self.assertEqual(6, len(d))

        with self.assertRaises(TypeError):
            d.extend('foo', 'bar')

    def test_extend_from_proxy(self):
        d = self.make_dict([('a', 'a'), ('b', 'b')])
        proxy = self.proxy_cls(d)

        d2 = self.make_dict()
        d2.extend(proxy)

        self.assertEqual([('a', 'a'), ('b', 'b')], list(d2.items()))

    def test_clear(self):
        d = self.make_dict([('key', 'one')], key='two', foo='bar')

        d.clear()
        self.assertEqual(d, {})
        self.assertEqual(list(d.items()), [])

    def test_del(self):
        d = self.make_dict([('key', 'one'), ('key', 'two')], foo='bar')

        del d['key']
        self.assertEqual(d, {'foo': 'bar'})
        self.assertEqual(list(d.items()), [('foo', 'bar')])

        with self.assertRaises(KeyError):
            del d['key']

    def test_set_default(self):
        d = self.make_dict([('key', 'one'), ('key', 'two')], foo='bar')
        self.assertEqual('one', d.setdefault('key', 'three'))
        self.assertEqual('three', d.setdefault('otherkey', 'three'))
        self.assertIn('otherkey', d)
        self.assertEqual('three', d['otherkey'])

    def test_popitem(self):
        d = self.make_dict()
        d.add('key', 'val1')
        d.add('key', 'val2')

        self.assertEqual(('key', 'val1'), d.popitem())
        self.assertEqual([('key', 'val2')], list(d.items()))

    def test_popitem_empty_multidict(self):
        d = self.make_dict()

        with self.assertRaises(KeyError):
            d.popitem()

    def test_pop(self):
        d = self.make_dict()
        d.add('key', 'val1')
        d.add('key', 'val2')

        self.assertEqual('val1', d.pop('key'))
        self.assertFalse(d)

    def test_pop_default(self):
        d = self.make_dict(other='val')

        self.assertEqual('default', d.pop('key', 'default'))
        self.assertIn('other', d)

    def test_pop_raises(self):
        d = self.make_dict(other='val')

        with self.assertRaises(KeyError):
            d.pop('key')

        self.assertIn('other', d)

    def test_update(self):
        d = self.make_dict()
        d.add('key', 'val1')
        d.add('key', 'val2')
        d.add('key2', 'val3')

        d.update(key='val')

        self.assertEqual([('key2', 'val3'), ('key', 'val')], list(d.items()))


class _CIMutableMultiDictTests(_Root):

    def make_dict(self, *args, **kwargs):
        return self.cls(*args, **kwargs)

    def test_getall(self):
        d = self.make_dict([('KEY', 'value1')], KEY='value2')

        self.assertNotEqual(d, {'KEY': 'value1'})
        self.assertEqual(len(d), 2)

        self.assertEqual(d.getall('key'), ['value1', 'value2'])

        with self.assertRaisesRegex(KeyError, "SOME_KEY"):
            d.getall('some_key')

    def test_ctor(self):
        d = self.make_dict(k1='v1')
        self.assertEqual('v1', d['K1'])

    def test_setitem(self):
        d = self.make_dict()
        d['k1'] = 'v1'
        self.assertEqual('v1', d['K1'])

    def test_delitem(self):
        d = self.make_dict()
        d['k1'] = 'v1'
        self.assertIn('K1', d)
        del d['k1']
        self.assertNotIn('K1', d)

    def test_copy(self):
        d1 = self.make_dict(key='KEY', a='b')

        d2 = d1.copy()
        self.assertEqual(d1, d2)
        self.assertIsNot(d1, d2)

    def test__repr__(self):
        d = self.make_dict()
        self.assertEqual(str(d), "<%s {}>" % self.cls.__name__)

        d = self.make_dict([('KEY', 'one'), ('KEY', 'two')])

        self.assertEqual(
            str(d),
            "<%s {'KEY': 'one', 'KEY': 'two'}>" % self.cls.__name__)

    def test_add(self):
        d = self.make_dict()

        self.assertEqual(d, {})
        d['KEY'] = 'one'
        self.assertEqual(d, {'KEY': 'one'})
        self.assertEqual(d.getall('key'), ['one'])

        d['KEY'] = 'two'
        self.assertEqual(d, {'KEY': 'two'})
        self.assertEqual(d.getall('key'), ['two'])

        d.add('KEY', 'one')
        self.assertEqual(2, len(d))
        self.assertEqual(d.getall('key'), ['two', 'one'])

        d.add('FOO', 'bar')
        self.assertEqual(3, len(d))
        self.assertEqual(d.getall('foo'), ['bar'])

    def test_extend(self):
        d = self.make_dict()
        self.assertEqual(d, {})

        d.extend([('KEY', 'one'), ('key', 'two')], key=3, foo='bar')
        self.assertNotEqual(d, {'KEY': 'one', 'FOO': 'bar'})
        self.assertEqual(4, len(d))
        itms = d.items()
        # we can't guarantee order of kwargs
        self.assertTrue(('KEY', 'one') in itms)
        self.assertTrue(('KEY', 'two') in itms)
        self.assertTrue(('KEY', 3) in itms)
        self.assertTrue(('FOO', 'bar') in itms)

        other = self.make_dict(bar='baz')
        self.assertEqual(other, {'BAR': 'baz'})

        d.extend(other)
        self.assertIn(('BAR', 'baz'), d.items())

        d.extend({'FOO': 'moo'})
        self.assertIn(('FOO', 'moo'), d.items())

        d.extend()
        self.assertEqual(6, len(d))

        with self.assertRaises(TypeError):
            d.extend('foo', 'bar')

    def test_extend_from_proxy(self):
        d = self.make_dict([('a', 'a'), ('b', 'b')])
        proxy = self.proxy_cls(d)

        d2 = self.make_dict()
        d2.extend(proxy)

        self.assertEqual([('A', 'a'), ('B', 'b')], list(d2.items()))

    def test_clear(self):
        d = self.make_dict([('KEY', 'one')], key='two', foo='bar')

        d.clear()
        self.assertEqual(d, {})
        self.assertEqual(list(d.items()), [])

    def test_del(self):
        d = self.make_dict([('KEY', 'one'), ('key', 'two')], foo='bar')

        del d['key']
        self.assertEqual(d, {'FOO': 'bar'})
        self.assertEqual(list(d.items()), [('FOO', 'bar')])

        with self.assertRaises(KeyError):
            del d['key']

    def test_set_default(self):
        d = self.make_dict([('KEY', 'one'), ('key', 'two')], foo='bar')
        self.assertEqual('one', d.setdefault('key', 'three'))
        self.assertEqual('three', d.setdefault('otherkey', 'three'))
        self.assertIn('otherkey', d)
        self.assertEqual('three', d['OTHERKEY'])

    def test_popitem(self):
        d = self.make_dict()
        d.add('KEY', 'val1')
        d.add('key', 'val2')

        self.assertEqual(('KEY', 'val1'), d.popitem())
        self.assertEqual([('KEY', 'val2')], list(d.items()))

    def test_popitem_empty_multidict(self):
        d = self.make_dict()

        with self.assertRaises(KeyError):
            d.popitem()

    def test_pop(self):
        d = self.make_dict()
        d.add('KEY', 'val1')
        d.add('key', 'val2')

        self.assertEqual('val1', d.pop('KEY'))
        self.assertFalse(d)

    def test_pop_default(self):
        d = self.make_dict(OTHER='val')

        self.assertEqual('default', d.pop('key', 'default'))
        self.assertIn('other', d)

    def test_pop_raises(self):
        d = self.make_dict(OTHER='val')

        with self.assertRaises(KeyError):
            d.pop('KEY')

        self.assertIn('other', d)

    def test_update(self):
        d = self.make_dict()
        d.add('KEY', 'val1')
        d.add('key', 'val2')
        d.add('key2', 'val3')

        d.update(key='val')

        self.assertEqual([('KEY2', 'val3'), ('KEY', 'val')], list(d.items()))


class TestPyMultiDictProxy(_TestProxy, unittest.TestCase):

    cls = _MultiDict
    proxy_cls = _MultiDictProxy


class TestPyCIMultiDictProxy(_TestCIProxy, unittest.TestCase):

    cls = _CIMultiDict
    proxy_cls = _CIMultiDictProxy


class PyMutableMultiDictTests(_BaseMutableMultiDictTests, unittest.TestCase):

    cls = _MultiDict
    proxy_cls = _MultiDictProxy


class PyCIMutableMultiDictTests(_CIMutableMultiDictTests, _NonProxyCIMultiDict,
                                unittest.TestCase):

    cls = _CIMultiDict
<<<<<<< HEAD
    upstr_cls = _upstr
=======
    proxy_cls = _CIMultiDictProxy
>>>>>>> a084fde2


class TestMultiDictProxy(_TestProxy, unittest.TestCase):

    cls = MultiDict
    proxy_cls = MultiDictProxy


class TestCIMultiDictProxy(_TestCIProxy, unittest.TestCase):

    cls = CIMultiDict
    proxy_cls = CIMultiDictProxy


class MutableMultiDictTests(_BaseMutableMultiDictTests, unittest.TestCase):

    cls = MultiDict
    proxy_cls = MultiDictProxy


class CIMutableMultiDictTests(_CIMutableMultiDictTests, _NonProxyCIMultiDict,
                              unittest.TestCase):

    cls = CIMultiDict
<<<<<<< HEAD
    upstr_cls = upstr
=======
    proxy_cls = CIMultiDictProxy
>>>>>>> a084fde2


class _UpStrMixin:

    cls = None

    def test_ctor(self):
        s = self.cls()
        self.assertEqual('', s)

    def test_ctor_str(self):
        s = self.cls('a')
        self.assertEqual('A', s)

    def test_ctor_str_uppercase(self):
        s = self.cls('A')
        self.assertEqual('A', s)

    def test_ctor_buffer(self):
        s = self.cls(b'a')
        self.assertEqual('A', s)

    def test_ctor_repr(self):
        s = self.cls(None)
        self.assertEqual('NONE', s)

    def test_upper(self):
        s = self.cls('a')
        self.assertIs(s, s.upper())


class TestPyUpStr(_UpStrMixin, unittest.TestCase):

    cls = _upstr


class TestUpStr(_UpStrMixin, unittest.TestCase):

    cls = upstr


class TypesMixin:

    proxy = ciproxy = mdict = cimdict = None

    def test_proxies(self):
        self.assertTrue(issubclass(self.ciproxy, self.proxy))

    def test_dicts(self):
        self.assertTrue(issubclass(self.cimdict, self.mdict))

    def test_proxy_not_inherited_from_dict(self):
        self.assertFalse(issubclass(self.proxy, self.mdict))

    def test_dict_not_inherited_from_proxy(self):
        self.assertFalse(issubclass(self.mdict, self.proxy))

    def test_create_multidict_proxy_from_nonmultidict(self):
        with self.assertRaises(TypeError):
            self.proxy({})

    def test_create_multidict_proxy_from_cimultidict(self):
        d = self.cimdict(key='val')
        p = self.proxy(d)
        self.assertEqual(p, d)

    def test_create_cimultidict_proxy_from_nonmultidict(self):
        with self.assertRaises(TypeError):
            self.ciproxy({})

    def test_create_ci_multidict_proxy_from_multidict(self):
        d = self.mdict(key='val')
        with self.assertRaises(TypeError):
            self.ciproxy(d)


class TestPyTypes(TypesMixin, unittest.TestCase):

    proxy = _MultiDictProxy
    ciproxy = _CIMultiDictProxy
    mdict = _MultiDict
    cimdict = _CIMultiDict


class TestTypes(TypesMixin, unittest.TestCase):

    proxy = MultiDictProxy
    ciproxy = CIMultiDictProxy
    mdict = MultiDict
    cimdict = CIMultiDict<|MERGE_RESOLUTION|>--- conflicted
+++ resolved
@@ -687,11 +687,8 @@
                                 unittest.TestCase):
 
     cls = _CIMultiDict
-<<<<<<< HEAD
     upstr_cls = _upstr
-=======
     proxy_cls = _CIMultiDictProxy
->>>>>>> a084fde2
 
 
 class TestMultiDictProxy(_TestProxy, unittest.TestCase):
@@ -716,11 +713,8 @@
                               unittest.TestCase):
 
     cls = CIMultiDict
-<<<<<<< HEAD
     upstr_cls = upstr
-=======
     proxy_cls = CIMultiDictProxy
->>>>>>> a084fde2
 
 
 class _UpStrMixin:
