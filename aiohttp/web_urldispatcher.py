import abc
import asyncio
import base64
import collections
import hashlib
import inspect
import keyword
import os
import re
import warnings
from collections import namedtuple
from collections.abc import Container, Iterable, Sequence, Sized
from contextlib import contextmanager
from functools import wraps
from pathlib import Path
from types import MappingProxyType

# do not use yarl.quote/unquote directly,
# use `URL(path).raw_path` instead of `quote(path)`
# Escaping of the URLs need to be consitent with the escaping done by yarl
from yarl import URL

from . import hdrs
from .abc import AbstractMatchInfo, AbstractRouter, AbstractView
from .http import HttpVersion11
from .web_exceptions import (HTTPExpectationFailed, HTTPForbidden,
                             HTTPMethodNotAllowed, HTTPNotFound)
from .web_fileresponse import FileResponse
from .web_response import Response


__all__ = ('UrlDispatcher', 'UrlMappingMatchInfo',
           'AbstractResource', 'Resource', 'PlainResource', 'DynamicResource',
           'AbstractRoute', 'ResourceRoute',
           'StaticResource', 'View', 'RouteDef', 'RouteTableDef',
           'head', 'get', 'post', 'patch', 'put', 'delete', 'route', 'view')

HTTP_METHOD_RE = re.compile(r"^[0-9A-Za-z!#\$%&'\*\+\-\.\^_`\|~]+$")
ROUTE_RE = re.compile(r'(\{[_a-zA-Z][^{}]*(?:\{[^{}]*\}[^{}]*)*\})')
PATH_SEP = re.escape('/')


class RouteDef(namedtuple('_RouteDef', 'method, path, handler, kwargs')):
    def __repr__(self):
        info = []
        for name, value in sorted(self.kwargs.items()):
            info.append(", {}={!r}".format(name, value))
        return ("<RouteDef {method} {path} -> {handler.__name__!r}"
                "{info}>".format(method=self.method, path=self.path,
                                 handler=self.handler, info=''.join(info)))

    def register(self, router):
        if self.method in hdrs.METH_ALL:
            reg = getattr(router, 'add_'+self.method.lower())
            reg(self.path, self.handler, **self.kwargs)
        else:
            router.add_route(self.method, self.path, self.handler,
                             **self.kwargs)


class AbstractResource(Sized, Iterable):

    def __init__(self, *, name=None):
        self._name = name

    @property
    def name(self):
        return self._name

    @abc.abstractmethod  # pragma: no branch
    def url_for(self, **kwargs):
        """Construct url for resource with additional params."""

    @abc.abstractmethod  # pragma: no branch
    async def resolve(self, request):
        """Resolve resource

        Return (UrlMappingMatchInfo, allowed_methods) pair."""

    @abc.abstractmethod
    def add_prefix(self, prefix):
        """Add a prefix to processed URLs.

        Required for subapplications support.

        """

    @abc.abstractmethod
    def get_info(self):
        """Return a dict with additional info useful for introspection"""

    def freeze(self):
        pass

    @abc.abstractmethod
    def raw_match(self, path):
        """Perform a raw match against path"""


class AbstractRoute(abc.ABC):

    def __init__(self, method, handler, *,
                 expect_handler=None,
                 resource=None):

        if expect_handler is None:
            expect_handler = _default_expect_handler

        assert asyncio.iscoroutinefunction(expect_handler), \
            'Coroutine is expected, got {!r}'.format(expect_handler)

        method = method.upper()
        if not HTTP_METHOD_RE.match(method):
            raise ValueError("{} is not allowed HTTP method".format(method))

        assert callable(handler), handler
        if asyncio.iscoroutinefunction(handler):
            pass
        elif inspect.isgeneratorfunction(handler):
            warnings.warn("Bare generators are deprecated, "
                          "use @coroutine wrapper", DeprecationWarning)
        elif (isinstance(handler, type) and
              issubclass(handler, AbstractView)):
            pass
        else:
            warnings.warn("Bare functions are deprecated, "
                          "use async ones", DeprecationWarning)

            @wraps(handler)
            async def handler_wrapper(*args, **kwargs):
                result = old_handler(*args, **kwargs)
                if asyncio.iscoroutine(result):
                    result = await result
                return result
            old_handler = handler
            handler = handler_wrapper

        self._method = method
        self._handler = handler
        self._expect_handler = expect_handler
        self._resource = resource

    @property
    def method(self):
        return self._method

    @property
    def handler(self):
        return self._handler

    @property
    @abc.abstractmethod
    def name(self):
        """Optional route's name, always equals to resource's name."""

    @property
    def resource(self):
        return self._resource

    @abc.abstractmethod
    def get_info(self):
        """Return a dict with additional info useful for introspection"""

    @abc.abstractmethod  # pragma: no branch
    def url_for(self, *args, **kwargs):
        """Construct url for route with additional params."""

    async def handle_expect_header(self, request):
        return await self._expect_handler(request)


class UrlMappingMatchInfo(dict, AbstractMatchInfo):

    def __init__(self, match_dict, route):
        super().__init__(match_dict)
        self._route = route
        self._apps = ()
        self._current_app = None
        self._frozen = False

    @property
    def handler(self):
        return self._route.handler

    @property
    def route(self):
        return self._route

    @property
    def expect_handler(self):
        return self._route.handle_expect_header

    @property
    def http_exception(self):
        return None

    def get_info(self):
        return self._route.get_info()

    @property
    def apps(self):
        return self._apps

    def add_app(self, app):
        if self._frozen:
            raise RuntimeError("Cannot change apps stack after .freeze() call")
        if self._current_app is None:
            self._current_app = app
        self._apps = (app,) + self._apps

    @property
    def current_app(self):
        return self._current_app

    @contextmanager
    def set_current_app(self, app):
        assert app in self._apps, (
            "Expected one of the following apps {!r}, got {!r}"
            .format(self._apps, app))
        prev = self._current_app
        self._current_app = app
        try:
            yield
        finally:
            self._current_app = prev

    def freeze(self):
        self._frozen = True

    def __repr__(self):
        return "<MatchInfo {}: {}>".format(super().__repr__(), self._route)


class MatchInfoError(UrlMappingMatchInfo):

    def __init__(self, http_exception):
        self._exception = http_exception
        super().__init__({}, SystemRoute(self._exception))

    @property
    def http_exception(self):
        return self._exception

    def __repr__(self):
        return "<MatchInfoError {}: {}>".format(self._exception.status,
                                                self._exception.reason)


async def _default_expect_handler(request):
    """Default handler for Expect header.

    Just send "100 Continue" to client.
    raise HTTPExpectationFailed if value of header is not "100-continue"
    """
    expect = request.headers.get(hdrs.EXPECT)
    if request.version == HttpVersion11:
        if expect.lower() == "100-continue":
            request.writer.write(b"HTTP/1.1 100 Continue\r\n\r\n", drain=False)
        else:
            raise HTTPExpectationFailed(text="Unknown Expect: %s" % expect)


class Resource(AbstractResource):

    def __init__(self, *, name=None):
        super().__init__(name=name)
        self._routes = []

    def add_route(self, method, handler, *,
                  expect_handler=None):

        for route_obj in self._routes:
            if route_obj.method == method or route_obj.method == hdrs.METH_ANY:
                raise RuntimeError("Added route will never be executed, "
                                   "method {route.method} is already "
                                   "registered".format(route=route_obj))

        route_obj = ResourceRoute(method, handler, self,
                                  expect_handler=expect_handler)
        self.register_route(route_obj)
        return route_obj

    def register_route(self, route):
        assert isinstance(route, ResourceRoute), \
            'Instance of Route class is required, got {!r}'.format(route)
        self._routes.append(route)

    async def resolve(self, request):
        allowed_methods = set()

        match_dict = self._match(request.rel_url.raw_path)
        if match_dict is None:
            return None, allowed_methods

        for route_obj in self._routes:
            route_method = route_obj.method
            allowed_methods.add(route_method)

            if (route_method == request.method or
                    route_method == hdrs.METH_ANY):
                return (UrlMappingMatchInfo(match_dict, route_obj),
                        allowed_methods)
        else:
            return None, allowed_methods

    def __len__(self):
        return len(self._routes)

    def __iter__(self):
        return iter(self._routes)

    # TODO: implement all abstract methods


class PlainResource(Resource):

    def __init__(self, path, *, name=None):
        super().__init__(name=name)
        assert not path or path.startswith('/')
        self._path = path

    def freeze(self):
        if not self._path:
            self._path = '/'

    def add_prefix(self, prefix):
        assert prefix.startswith('/')
        assert not prefix.endswith('/')
        assert len(prefix) > 1
        self._path = prefix + self._path

    def _match(self, path):
        # string comparison is about 10 times faster than regexp matching
        if self._path == path:
            return {}
        else:
            return None

    def raw_match(self, path):
        return self._path == path

    def get_info(self):
        return {'path': self._path}

    def url_for(self):
        return URL(self._path)

    def __repr__(self):
        name = "'" + self.name + "' " if self.name is not None else ""
        return "<PlainResource {name} {path}".format(name=name,
                                                     path=self._path)


class DynamicResource(Resource):

    DYN = re.compile(r'\{(?P<var>[_a-zA-Z][_a-zA-Z0-9]*)\}')
    DYN_WITH_RE = re.compile(
        r'\{(?P<var>[_a-zA-Z][_a-zA-Z0-9]*):(?P<re>.+)\}')
    GOOD = r'[^{}/]+'

    def __init__(self, path, *, name=None):
        super().__init__(name=name)
        pattern = ''
        formatter = ''
        for part in ROUTE_RE.split(path):
            match = self.DYN.fullmatch(part)
            if match:
                pattern += '(?P<{}>{})'.format(match.group('var'), self.GOOD)
                formatter += '{' + match.group('var') + '}'
                continue

            match = self.DYN_WITH_RE.fullmatch(part)
            if match:
                pattern += '(?P<{var}>{re})'.format(**match.groupdict())
                formatter += '{' + match.group('var') + '}'
                continue

            if '{' in part or '}' in part:
                raise ValueError("Invalid path '{}'['{}']".format(path, part))

            path = URL(part).raw_path
            formatter += path
            pattern += re.escape(path)

        try:
            compiled = re.compile(pattern)
        except re.error as exc:
            raise ValueError(
                "Bad pattern '{}': {}".format(pattern, exc)) from None
        assert compiled.pattern.startswith(PATH_SEP)
        assert formatter.startswith('/')
        self._pattern = compiled
        self._formatter = formatter

    def add_prefix(self, prefix):
        assert prefix.startswith('/')
        assert not prefix.endswith('/')
        assert len(prefix) > 1
        self._pattern = re.compile(re.escape(prefix)+self._pattern.pattern)
        self._formatter = prefix + self._formatter

    def _match(self, path):
        match = self._pattern.fullmatch(path)
        if match is None:
            return None
        else:
            return {key: URL(value, encoded=True).path for key, value in
                    match.groupdict().items()}

    def raw_match(self, path):
        return self._formatter == path

    def get_info(self):
        return {'formatter': self._formatter,
                'pattern': self._pattern}

    def url_for(self, **parts):
        url = self._formatter.format_map(parts)
        return URL(url)

    def __repr__(self):
        name = "'" + self.name + "' " if self.name is not None else ""
        return ("<DynamicResource {name} {formatter}"
                .format(name=name, formatter=self._formatter))


class PrefixResource(AbstractResource):

    def __init__(self, prefix, *, name=None):
        assert not prefix or prefix.startswith('/'), prefix
        assert prefix in ('', '/') or not prefix.endswith('/'), prefix
        super().__init__(name=name)
        self._prefix = URL(prefix).raw_path

    def add_prefix(self, prefix):
        assert prefix.startswith('/')
        assert not prefix.endswith('/')
        assert len(prefix) > 1
        self._prefix = prefix + self._prefix

    def raw_match(self, prefix):
        return False

    # TODO: impl missing abstract methods


class StaticResource(PrefixResource):
    VERSION_KEY = 'v'

    def __init__(self, prefix, directory, *, name=None,
                 expect_handler=None, chunk_size=256 * 1024,
                 show_index=False, follow_symlinks=False,
                 append_version=False):
        super().__init__(prefix, name=name)
        try:
            directory = Path(directory)
            if str(directory).startswith('~'):
                directory = Path(os.path.expanduser(str(directory)))
            directory = directory.resolve()
            if not directory.is_dir():
                raise ValueError('Not a directory')
        except (FileNotFoundError, ValueError) as error:
            raise ValueError(
                "No directory exists at '{}'".format(directory)) from error
        self._directory = directory
        self._show_index = show_index
        self._chunk_size = chunk_size
        self._follow_symlinks = follow_symlinks
        self._expect_handler = expect_handler
        self._append_version = append_version

        self._routes = {'GET': ResourceRoute('GET', self._handle, self,
                                             expect_handler=expect_handler),

                        'HEAD': ResourceRoute('HEAD', self._handle, self,
                                              expect_handler=expect_handler)}

    def url_for(self, *, filename, append_version=None):
        if append_version is None:
            append_version = self._append_version
        if isinstance(filename, Path):
            filename = str(filename)
        while filename.startswith('/'):
            filename = filename[1:]
        filename = '/' + filename
        url = self._prefix + URL(filename).raw_path
        url = URL(url)
        if append_version is True:
            try:
                if filename.startswith('/'):
                    filename = filename[1:]
                filepath = self._directory.joinpath(filename).resolve()
                if not self._follow_symlinks:
                    filepath.relative_to(self._directory)
            except (ValueError, FileNotFoundError):
                # ValueError for case when path point to symlink
                # with follow_symlinks is False
                return url  # relatively safe
            if filepath.is_file():
                # TODO cache file content
                # with file watcher for cache invalidation
                with open(str(filepath), mode='rb') as f:
                    file_bytes = f.read()
                h = self._get_file_hash(file_bytes)
                url = url.with_query({self.VERSION_KEY: h})
                return url
        return url

    @staticmethod
    def _get_file_hash(byte_array):
        m = hashlib.sha256()  # todo sha256 can be configurable param
        m.update(byte_array)
        b64 = base64.urlsafe_b64encode(m.digest())
        return b64.decode('ascii')

    def get_info(self):
        return {'directory': self._directory,
                'prefix': self._prefix}

    def set_options_route(self, handler):
        if 'OPTIONS' in self._routes:
            raise RuntimeError('OPTIONS route was set already')
        self._routes['OPTIONS'] = ResourceRoute(
            'OPTIONS', handler, self,
            expect_handler=self._expect_handler)

    async def resolve(self, request):
        path = request.rel_url.raw_path
        method = request.method
        allowed_methods = set(self._routes)
        if not path.startswith(self._prefix):
            return None, set()

        if method not in allowed_methods:
            return None, allowed_methods

        match_dict = {'filename': URL(path[len(self._prefix)+1:],
                                      encoded=True).path}
        return (UrlMappingMatchInfo(match_dict, self._routes[method]),
                allowed_methods)

    def __len__(self):
        return len(self._routes)

    def __iter__(self):
        return iter(self._routes.values())

<<<<<<< HEAD
    async def _handle(self, request):
        filename = unquote(request.match_info['filename'])
=======
    @asyncio.coroutine
    def _handle(self, request):
        filename = request.match_info['filename']
>>>>>>> ed616674
        try:
            filepath = self._directory.joinpath(filename).resolve()
            if not self._follow_symlinks:
                filepath.relative_to(self._directory)
        except (ValueError, FileNotFoundError) as error:
            # relatively safe
            raise HTTPNotFound() from error
        except Exception as error:
            # perm error or other kind!
            request.app.logger.exception(error)
            raise HTTPNotFound() from error

        # on opening a dir, load it's contents if allowed
        if filepath.is_dir():
            if self._show_index:
                try:
                    ret = Response(text=self._directory_as_html(filepath),
                                   content_type="text/html")
                except PermissionError:
                    raise HTTPForbidden()
            else:
                raise HTTPForbidden()
        elif filepath.is_file():
            ret = FileResponse(filepath, chunk_size=self._chunk_size)
        else:
            raise HTTPNotFound

        return ret

    def _directory_as_html(self, filepath):
        # returns directory's index as html

        # sanity check
        assert filepath.is_dir()

        relative_path_to_dir = filepath.relative_to(self._directory).as_posix()
        index_of = "Index of /{}".format(relative_path_to_dir)
        h1 = "<h1>{}</h1>".format(index_of)

        index_list = []
        dir_index = filepath.iterdir()
        for _file in sorted(dir_index):
            # show file url as relative to static path
            rel_path = _file.relative_to(self._directory).as_posix()
            file_url = self._prefix + '/' + rel_path

            # if file is a directory, add '/' to the end of the name
            if _file.is_dir():
                file_name = "{}/".format(_file.name)
            else:
                file_name = _file.name

            index_list.append(
                '<li><a href="{url}">{name}</a></li>'.format(url=file_url,
                                                             name=file_name)
            )
        ul = "<ul>\n{}\n</ul>".format('\n'.join(index_list))
        body = "<body>\n{}\n{}\n</body>".format(h1, ul)

        head_str = "<head>\n<title>{}</title>\n</head>".format(index_of)
        html = "<html>\n{}\n{}\n</html>".format(head_str, body)

        return html

    def __repr__(self):
        name = "'" + self.name + "'" if self.name is not None else ""
        return "<StaticResource {name} {path} -> {directory!r}".format(
            name=name, path=self._prefix, directory=self._directory)


class PrefixedSubAppResource(PrefixResource):

    def __init__(self, prefix, app):
        super().__init__(prefix)
        self._app = app
        for resource in app.router.resources():
            resource.add_prefix(prefix)

    def add_prefix(self, prefix):
        super().add_prefix(prefix)
        for resource in self._app.router.resources():
            resource.add_prefix(prefix)

    def url_for(self, *args, **kwargs):
        raise RuntimeError(".url_for() is not supported "
                           "by sub-application root")

    def get_info(self):
        return {'app': self._app,
                'prefix': self._prefix}

    async def resolve(self, request):
        if not request.url.raw_path.startswith(self._prefix):
            return None, set()
        match_info = await self._app.router.resolve(request)
        match_info.add_app(self._app)
        if isinstance(match_info.http_exception, HTTPMethodNotAllowed):
            methods = match_info.http_exception.allowed_methods
        else:
            methods = set()
        return match_info, methods

    def __len__(self):
        return len(self._app.router.routes())

    def __iter__(self):
        return iter(self._app.router.routes())

    def __repr__(self):
        return "<PrefixedSubAppResource {prefix} -> {app!r}>".format(
            prefix=self._prefix, app=self._app)


class ResourceRoute(AbstractRoute):
    """A route with resource"""

    def __init__(self, method, handler, resource, *,
                 expect_handler=None):
        super().__init__(method, handler, expect_handler=expect_handler,
                         resource=resource)

    def __repr__(self):
        return "<ResourceRoute [{method}] {resource} -> {handler!r}".format(
            method=self.method, resource=self._resource,
            handler=self.handler)

    @property
    def name(self):
        return self._resource.name

    def url_for(self, *args, **kwargs):
        """Construct url for route with additional params."""
        return self._resource.url_for(*args, **kwargs)

    def get_info(self):
        return self._resource.get_info()


class SystemRoute(AbstractRoute):

    def __init__(self, http_exception):
        super().__init__(hdrs.METH_ANY, self._handler)
        self._http_exception = http_exception

    def url_for(self, *args, **kwargs):
        raise RuntimeError(".url_for() is not allowed for SystemRoute")

    @property
    def name(self):
        return None

    def get_info(self):
        return {'http_exception': self._http_exception}

    async def _handler(self, request):
        raise self._http_exception

    @property
    def status(self):
        return self._http_exception.status

    @property
    def reason(self):
        return self._http_exception.reason

    def __repr__(self):
        return "<SystemRoute {self.status}: {self.reason}>".format(self=self)


class View(AbstractView):

    async def _iter(self):
        if self.request.method not in hdrs.METH_ALL:
            self._raise_allowed_methods()
        method = getattr(self, self.request.method.lower(), None)
        if method is None:
            self._raise_allowed_methods()
        resp = await method()
        return resp

    def __await__(self):
        return self._iter().__await__()

    def _raise_allowed_methods(self):
        allowed_methods = {
            m for m in hdrs.METH_ALL if hasattr(self, m.lower())}
        raise HTTPMethodNotAllowed(self.request.method, allowed_methods)


class ResourcesView(Sized, Iterable, Container):

    def __init__(self, resources):
        self._resources = resources

    def __len__(self):
        return len(self._resources)

    def __iter__(self):
        yield from self._resources

    def __contains__(self, resource):
        return resource in self._resources


class RoutesView(Sized, Iterable, Container):

    def __init__(self, resources):
        self._routes = []
        for resource in resources:
            for route_obj in resource:
                self._routes.append(route_obj)

    def __len__(self):
        return len(self._routes)

    def __iter__(self):
        yield from self._routes

    def __contains__(self, route_obj):
        return route_obj in self._routes


class UrlDispatcher(AbstractRouter, collections.abc.Mapping):

    NAME_SPLIT_RE = re.compile(r'[.:-]')

    def __init__(self):
        super().__init__()
        self._resources = []
        self._named_resources = {}

    async def resolve(self, request):
        method = request.method
        allowed_methods = set()

        for resource in self._resources:
            match_dict, allowed = await resource.resolve(request)
            if match_dict is not None:
                return match_dict
            else:
                allowed_methods |= allowed
        else:
            if allowed_methods:
                return MatchInfoError(HTTPMethodNotAllowed(method,
                                                           allowed_methods))
            else:
                return MatchInfoError(HTTPNotFound())

    def __iter__(self):
        return iter(self._named_resources)

    def __len__(self):
        return len(self._named_resources)

    def __contains__(self, name):
        return name in self._named_resources

    def __getitem__(self, name):
        return self._named_resources[name]

    def resources(self):
        return ResourcesView(self._resources)

    def routes(self):
        return RoutesView(self._resources)

    def named_resources(self):
        return MappingProxyType(self._named_resources)

    def register_resource(self, resource):
        assert isinstance(resource, AbstractResource), \
            'Instance of AbstractResource class is required, got {!r}'.format(
                resource)
        if self.frozen:
            raise RuntimeError(
                "Cannot register a resource into frozen router.")

        name = resource.name

        if name is not None:
            parts = self.NAME_SPLIT_RE.split(name)
            for part in parts:
                if not part.isidentifier() or keyword.iskeyword(part):
                    raise ValueError('Incorrect route name {!r}, '
                                     'the name should be a sequence of '
                                     'python identifiers separated '
                                     'by dash, dot or column'.format(name))
            if name in self._named_resources:
                raise ValueError('Duplicate {!r}, '
                                 'already handled by {!r}'
                                 .format(name, self._named_resources[name]))
            self._named_resources[name] = resource
        self._resources.append(resource)

    def add_resource(self, path, *, name=None):
        if path and not path.startswith('/'):
            raise ValueError("path should be started with / or be empty")
        # Reuse last added resource if path and name are the same
        if self._resources:
            resource = self._resources[-1]
            if resource.name == name and resource.raw_match(path):
                return resource
        if not ('{' in path or '}' in path or ROUTE_RE.search(path)):
            url = URL(path)
            resource = PlainResource(url.raw_path, name=name)
            self.register_resource(resource)
            return resource
        resource = DynamicResource(path, name=name)
        self.register_resource(resource)
        return resource

    def add_route(self, method, path, handler,
                  *, name=None, expect_handler=None):
        resource = self.add_resource(path, name=name)
        return resource.add_route(method, handler,
                                  expect_handler=expect_handler)

    def add_static(self, prefix, path, *, name=None, expect_handler=None,
                   chunk_size=256 * 1024,
                   show_index=False, follow_symlinks=False,
                   append_version=False):
        """Add static files view.

        prefix - url prefix
        path - folder with files

        """
        assert prefix.startswith('/')
        if prefix.endswith('/'):
            prefix = prefix[:-1]
        resource = StaticResource(prefix, path,
                                  name=name,
                                  expect_handler=expect_handler,
                                  chunk_size=chunk_size,
                                  show_index=show_index,
                                  follow_symlinks=follow_symlinks,
                                  append_version=append_version)
        self.register_resource(resource)
        return resource

    def add_head(self, path, handler, **kwargs):
        """
        Shortcut for add_route with method HEAD
        """
        return self.add_route(hdrs.METH_HEAD, path, handler, **kwargs)

    def add_get(self, path, handler, *, name=None, allow_head=True, **kwargs):
        """
        Shortcut for add_route with method GET, if allow_head is true another
        route is added allowing head requests to the same endpoint
        """
        resource = self.add_resource(path, name=name)
        if allow_head:
            resource.add_route(hdrs.METH_HEAD, handler, **kwargs)
        return resource.add_route(hdrs.METH_GET, handler, **kwargs)

    def add_post(self, path, handler, **kwargs):
        """
        Shortcut for add_route with method POST
        """
        return self.add_route(hdrs.METH_POST, path, handler, **kwargs)

    def add_put(self, path, handler, **kwargs):
        """
        Shortcut for add_route with method PUT
        """
        return self.add_route(hdrs.METH_PUT, path, handler, **kwargs)

    def add_patch(self, path, handler, **kwargs):
        """
        Shortcut for add_route with method PATCH
        """
        return self.add_route(hdrs.METH_PATCH, path, handler, **kwargs)

    def add_delete(self, path, handler, **kwargs):
        """
        Shortcut for add_route with method DELETE
        """
        return self.add_route(hdrs.METH_DELETE, path, handler, **kwargs)

    def add_view(self, path, handler, **kwargs):
        """
        Shortcut for add_route with ANY methods for a class-based view
        """
        return self.add_route(hdrs.METH_ANY, path, handler, **kwargs)

    def freeze(self):
        super().freeze()
        for resource in self._resources:
            resource.freeze()

    def add_routes(self, routes):
        """Append routes to route table.

        Parameter should be a sequence of RouteDef objects.
        """
        # TODO: add_table maybe?
        for route_obj in routes:
            route_obj.register(self)


def route(method, path, handler, **kwargs):
    return RouteDef(method, path, handler, kwargs)


def head(path, handler, **kwargs):
    return route(hdrs.METH_HEAD, path, handler, **kwargs)


def get(path, handler, *, name=None, allow_head=True, **kwargs):
    return route(hdrs.METH_GET, path, handler, name=name,
                 allow_head=allow_head, **kwargs)


def post(path, handler, **kwargs):
    return route(hdrs.METH_POST, path, handler, **kwargs)


def put(path, handler, **kwargs):
    return route(hdrs.METH_PUT, path, handler, **kwargs)


def patch(path, handler, **kwargs):
    return route(hdrs.METH_PATCH, path, handler, **kwargs)


def delete(path, handler, **kwargs):
    return route(hdrs.METH_DELETE, path, handler, **kwargs)


def view(path, handler, **kwargs):
    return route(hdrs.METH_ANY, path, handler, **kwargs)


class RouteTableDef(Sequence):
    """Route definition table"""
    def __init__(self):
        self._items = []

    def __repr__(self):
        return "<RouteTableDef count={}>".format(len(self._items))

    def __getitem__(self, index):
        return self._items[index]

    def __iter__(self):
        return iter(self._items)

    def __len__(self):
        return len(self._items)

    def __contains__(self, item):
        return item in self._items

    def route(self, method, path, **kwargs):
        def inner(handler):
            self._items.append(RouteDef(method, path, handler, kwargs))
            return handler
        return inner

    def head(self, path, **kwargs):
        return self.route(hdrs.METH_HEAD, path, **kwargs)

    def get(self, path, **kwargs):
        return self.route(hdrs.METH_GET, path, **kwargs)

    def post(self, path, **kwargs):
        return self.route(hdrs.METH_POST, path, **kwargs)

    def put(self, path, **kwargs):
        return self.route(hdrs.METH_PUT, path, **kwargs)

    def patch(self, path, **kwargs):
        return self.route(hdrs.METH_PATCH, path, **kwargs)

    def delete(self, path, **kwargs):
        return self.route(hdrs.METH_DELETE, path, **kwargs)

    def view(self, path, **kwargs):
        return self.route(hdrs.METH_ANY, path, **kwargs)<|MERGE_RESOLUTION|>--- conflicted
+++ resolved
@@ -545,14 +545,8 @@
     def __iter__(self):
         return iter(self._routes.values())
 
-<<<<<<< HEAD
     async def _handle(self, request):
-        filename = unquote(request.match_info['filename'])
-=======
-    @asyncio.coroutine
-    def _handle(self, request):
         filename = request.match_info['filename']
->>>>>>> ed616674
         try:
             filepath = self._directory.joinpath(filename).resolve()
             if not self._follow_symlinks:
